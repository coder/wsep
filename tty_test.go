--- conflicted
+++ resolved
@@ -12,7 +12,6 @@
 
 	"cdr.dev/slog/sloggers/slogtest/assert"
 	"github.com/google/uuid"
-	"nhooyr.io/websocket"
 )
 
 func TestTTY(t *testing.T) {
@@ -22,16 +21,16 @@
 	server := newServer(t)
 	ctx, command := newSession(t)
 	command.ID = "" // No ID so we do not start a reconnectable session.
-	process, _ := connect(ctx, t, command, server, nil, "")
-	expected := writeUnique(t, process)
-	assert.True(t, "find initial output", checkStdout(t, process, expected, []string{}))
+	process1, _ := connect(ctx, t, command, server, nil, "")
+	expected := writeUnique(t, process1)
+	assert.True(t, "find initial output", checkStdout(t, process1, expected, []string{}))
 
 	// Connect to the same session.  There should not be shared output since
 	// these end up being separate sessions due to the lack of an ID.
-	process, _ = connect(ctx, t, command, server, nil, "")
+	process2, _ := connect(ctx, t, command, server, nil, "")
 	unexpected := expected
-	expected = writeUnique(t, process)
-	assert.True(t, "find new session output", checkStdout(t, process, expected, unexpected))
+	expected = writeUnique(t, process2)
+	assert.True(t, "find new session output", checkStdout(t, process2, expected, unexpected))
 }
 
 func TestReconnectTTY(t *testing.T) {
@@ -45,13 +44,13 @@
 	t.Run("DeprecatedServe", func(t *testing.T) {
 		// Do something in the first session.
 		ctx, command := newSession(t)
-		process, _ := connect(ctx, t, command, nil, nil, "")
-		expected := writeUnique(t, process)
-		assert.True(t, "find initial output", checkStdout(t, process, expected, []string{}))
+		process1, _ := connect(ctx, t, command, nil, nil, "")
+		expected := writeUnique(t, process1)
+		assert.True(t, "find initial output", checkStdout(t, process1, expected, []string{}))
 
 		// Connect to the same session.  Should see the same output.
-		process, _ = connect(ctx, t, command, nil, nil, "")
-		assert.True(t, "find reconnected output", checkStdout(t, process, expected, []string{}))
+		process2, _ := connect(ctx, t, command, nil, nil, "")
+		assert.True(t, "find reconnected output", checkStdout(t, process2, expected, []string{}))
 	})
 
 	t.Run("NoScreen", func(t *testing.T) {
@@ -60,16 +59,16 @@
 		// Run some output in a new session.
 		server := newServer(t)
 		ctx, command := newSession(t)
-		process, _ := connect(ctx, t, command, server, nil, "")
-		expected := writeUnique(t, process)
-		assert.True(t, "find initial output", checkStdout(t, process, expected, []string{}))
+		process1, _ := connect(ctx, t, command, server, nil, "")
+		expected := writeUnique(t, process1)
+		assert.True(t, "find initial output", checkStdout(t, process1, expected, []string{}))
 
 		// Connect to the same session.  There should not be shared output since
 		// these end up being separate sessions due to the lack of screen.
-		process, _ = connect(ctx, t, command, server, nil, "")
+		process2, _ := connect(ctx, t, command, server, nil, "")
 		unexpected := expected
-		expected = writeUnique(t, process)
-		assert.True(t, "find new session output", checkStdout(t, process, expected, unexpected))
+		expected = writeUnique(t, process2)
+		assert.True(t, "find new session output", checkStdout(t, process2, expected, unexpected))
 	})
 
 	t.Run("Regular", func(t *testing.T) {
@@ -78,66 +77,65 @@
 		// Run some output in a new session.
 		server := newServer(t)
 		ctx, command := newSession(t)
-		process, disconnect := connect(ctx, t, command, server, nil, "")
-		expected := writeUnique(t, process)
-		assert.True(t, "find initial output", checkStdout(t, process, expected, []string{}))
+		process1, disconnect1 := connect(ctx, t, command, server, nil, "")
+		expected := writeUnique(t, process1)
+		assert.True(t, "find initial output", checkStdout(t, process1, expected, []string{}))
 
 		// Reconnect and sleep; the inactivity timeout should not trigger since we
 		// were not disconnected during the timeout.
-		disconnect()
-		process, disconnect = connect(ctx, t, command, server, nil, "")
+		disconnect1()
+		process2, disconnect2 := connect(ctx, t, command, server, nil, "")
 		time.Sleep(time.Second)
-		expected = append(expected, writeUnique(t, process)...)
-		assert.True(t, "find reconnected output", checkStdout(t, process, expected, []string{}))
+		expected = append(expected, writeUnique(t, process2)...)
+		assert.True(t, "find reconnected output", checkStdout(t, process2, expected, []string{}))
 
 		// Make a simultaneously active connection.
-		process2, disconnect2 := connect(ctx, t, command, server, &Options{
+		process3, disconnect3 := connect(ctx, t, command, server, &Options{
 			// Divide the time to test that the heartbeat keeps it open through
 			// multiple intervals.
 			SessionTimeout: time.Second / 4,
 		}, "")
 
-		// Disconnect the first connection and wait for inactivity.  The session
+		// Disconnect the previous connection and wait for inactivity.  The session
 		// should stay up because of the second connection.
-		disconnect()
+		disconnect2()
 		time.Sleep(time.Second)
-		expected = append(expected, writeUnique(t, process2)...)
-		assert.True(t, "find second connection output", checkStdout(t, process2, expected, []string{}))
-
-		// Disconnect the second connection and wait for inactivity.  The next
+		expected = append(expected, writeUnique(t, process3)...)
+		assert.True(t, "find second connection output", checkStdout(t, process3, expected, []string{}))
+
+		// Disconnect the last connection and wait for inactivity.  The next
 		// connection should start a new session so we should only see new output
 		// and not any output from the old session.
-		disconnect2()
+		disconnect3()
 		time.Sleep(time.Second)
-		process, disconnect = connect(ctx, t, command, server, nil, "")
+		process4, _ := connect(ctx, t, command, server, nil, "")
 		unexpected := expected
-		expected = writeUnique(t, process)
-		assert.True(t, "find new session output", checkStdout(t, process, expected, unexpected))
-	})
-
-<<<<<<< HEAD
+		expected = writeUnique(t, process4)
+		assert.True(t, "find new session output", checkStdout(t, process4, expected, unexpected))
+	})
+
 	t.Run("Alternate", func(t *testing.T) {
 		t.Parallel()
 
 		// Run an application that enters the alternate screen.
 		server := newServer(t)
 		ctx, command := newSession(t)
-		process, disconnect := connect(ctx, t, command, server, nil, "")
-		write(t, process, "./ci/alt.sh")
-		assert.True(t, "find alt screen", checkStdout(t, process, []string{"./ci/alt.sh", "ALT SCREEN"}, []string{}))
+		process1, disconnect1 := connect(ctx, t, command, server, nil, "")
+		write(t, process1, "./ci/alt.sh")
+		assert.True(t, "find alt screen", checkStdout(t, process1, []string{"./ci/alt.sh", "ALT SCREEN"}, []string{}))
 
 		// Reconnect; the application should redraw.  We should have only the
 		// application output and not the command that spawned the application.
-		disconnect()
-		process, disconnect = connect(ctx, t, command, server, nil, "")
-		assert.True(t, "find reconnected alt screen", checkStdout(t, process, []string{"ALT SCREEN"}, []string{"./ci/alt.sh"}))
+		disconnect1()
+		process2, disconnect2 := connect(ctx, t, command, server, nil, "")
+		assert.True(t, "find reconnected alt screen", checkStdout(t, process2, []string{"ALT SCREEN"}, []string{"./ci/alt.sh"}))
 
 		// Exit the application and reconnect.  Should now be in a regular shell.
-		write(t, process, "q")
-		disconnect()
-		process, _ = connect(ctx, t, command, server, nil, "")
-		expected := writeUnique(t, process)
-		assert.True(t, "find shell output", checkStdout(t, process, expected, []string{}))
+		write(t, process2, "q")
+		disconnect2()
+		process3, _ := connect(ctx, t, command, server, nil, "")
+		expected := writeUnique(t, process3)
+		assert.True(t, "find shell output", checkStdout(t, process3, expected, []string{}))
 	})
 
 	t.Run("Simultaneous", func(t *testing.T) {
@@ -152,16 +150,16 @@
 			go func() {
 				defer wg.Done()
 				ctx, command := newSession(t)
-				process, disconnect := connect(ctx, t, command, server, nil, "")
-				expected := writeUnique(t, process)
-				assert.True(t, "find initial output", checkStdout(t, process, expected, []string{}))
+				process1, disconnect1 := connect(ctx, t, command, server, nil, "")
+				expected := writeUnique(t, process1)
+				assert.True(t, "find initial output", checkStdout(t, process1, expected, []string{}))
 
 				n := rand.Intn(1000)
 				time.Sleep(time.Duration(n) * time.Millisecond)
-				disconnect()
-				process, disconnect = connect(ctx, t, command, server, nil, "")
-				expected = append(expected, writeUnique(t, process)...)
-				assert.True(t, "find reconnected output", checkStdout(t, process, expected, []string{}))
+				disconnect1()
+				process2, _ := connect(ctx, t, command, server, nil, "")
+				expected = append(expected, writeUnique(t, process2)...)
+				assert.True(t, "find reconnected output", checkStdout(t, process2, expected, []string{}))
 			}()
 		}
 		wg.Wait()
@@ -183,12 +181,6 @@
 func newSession(t *testing.T) (context.Context, Command) {
 	ctx, cancel := context.WithTimeout(context.Background(), 10*time.Second)
 	t.Cleanup(cancel)
-=======
-	ws1, server1 := mockConn(ctx, t, &Options{
-		ReconnectingProcessTimeout: time.Second,
-	})
-	defer server1.Close()
->>>>>>> 4c9c14e8
 
 	command := Command{
 		ID:      uuid.NewString(),
@@ -199,7 +191,6 @@
 		Rows:    100,
 		Env:     []string{"TERM=xterm"},
 	}
-<<<<<<< HEAD
 
 	return ctx, command
 }
@@ -211,7 +202,6 @@
 	}
 	ws, server := mockConn(ctx, t, wsepServer, options)
 	t.Cleanup(func() {
-		ws.Close(websocket.StatusNormalClosure, "disconnected")
 		server.Close()
 	})
 
@@ -223,7 +213,7 @@
 	}
 
 	return process, func() {
-		ws.Close(websocket.StatusNormalClosure, "disconnected")
+		process.Close()
 		server.Close()
 	}
 }
@@ -268,113 +258,4 @@
 		}
 	}
 	return false
-=======
-	execer1 := RemoteExecer(ws1)
-	process1, err := execer1.Start(ctx, command)
-	assert.Success(t, "start sh", err)
-
-	// Write some unique output.
-	echoCmd := "echo test:$((1+1))"
-	data := []byte(echoCmd + "\r\n")
-	_, err = process1.Stdin().Write(data)
-	assert.Success(t, "write to stdin", err)
-	expected := []string{echoCmd, "test:2"}
-
-	assert.True(t, "find echo", findEcho(t, process1, expected))
-
-	// Test disconnecting then reconnecting.
-	process1.Close()
-	server1.Close()
-
-	ws2, server2 := mockConn(ctx, t, &Options{
-		ReconnectingProcessTimeout: time.Second,
-	})
-	defer server2.Close()
-
-	execer2 := RemoteExecer(ws2)
-	process2, err := execer2.Start(ctx, command)
-	assert.Success(t, "attach sh", err)
-
-	// The inactivity timeout should not have been triggered.
-	time.Sleep(time.Second)
-
-	echoCmd = "echo test:$((2+2))"
-	data = []byte(echoCmd + "\r\n")
-	_, err = process2.Stdin().Write(data)
-	assert.Success(t, "write to stdin", err)
-	expected = append(expected, echoCmd, "test:4")
-
-	assert.True(t, "find echo", findEcho(t, process2, expected))
-
-	// Test disconnecting while another connection is active.
-	ws3, server3 := mockConn(ctx, t, &Options{
-		// Divide the time to test that the heartbeat keeps it open through multiple
-		// intervals.
-		ReconnectingProcessTimeout: time.Second / 4,
-	})
-	defer server3.Close()
-
-	execer3 := RemoteExecer(ws3)
-	process3, err := execer3.Start(ctx, command)
-	assert.Success(t, "attach sh", err)
-
-	process2.Close()
-	server2.Close()
-	time.Sleep(time.Second)
-
-	// This connection should still be up.
-	echoCmd = "echo test:$((3+3))"
-	data = []byte(echoCmd + "\r\n")
-	_, err = process3.Stdin().Write(data)
-	assert.Success(t, "write to stdin", err)
-	expected = append(expected, echoCmd, "test:6")
-
-	assert.True(t, "find echo", findEcho(t, process3, expected))
-
-	// Close the remaining connection and wait for inactivity.
-	process3.Close()
-	server3.Close()
-	time.Sleep(time.Second)
-
-	// The next connection should start a new process.
-	ws4, server4 := mockConn(ctx, t, &Options{
-		ReconnectingProcessTimeout: time.Second,
-	})
-	defer server4.Close()
-
-	execer4 := RemoteExecer(ws4)
-	process4, err := execer4.Start(ctx, command)
-	assert.Success(t, "attach sh", err)
-
-	// This time no echo since it is a new process.
-	notExpected := expected
-	echoCmd = "echo done"
-	data = []byte(echoCmd + "\r\n")
-	_, err = process4.Stdin().Write(data)
-	assert.Success(t, "write to stdin", err)
-	expected = []string{echoCmd, "done"}
-	assert.True(t, "find echo", findEcho(t, process4, expected, notExpected...))
-	assert.Success(t, "context", ctx.Err())
-}
-
-func findEcho(t *testing.T, process Process, expected []string, notExpected ...string) bool {
-	scanner := bufio.NewScanner(process.Stdout())
-outer:
-	for _, str := range expected {
-		for scanner.Scan() {
-			line := scanner.Text()
-			t.Logf("bash tty stdout = %s", line)
-			for _, bad := range notExpected {
-				if strings.Contains(line, bad) {
-					return false
-				}
-			}
-			if strings.Contains(line, str) {
-				continue outer
-			}
-		}
-		return false // Reached the end of output without finding str.
-	}
-	return true
->>>>>>> 4c9c14e8
 }